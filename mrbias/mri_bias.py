"""
Copyright (c) 2021 James Korte, Zachary Chin

Redistribution and use in source and binary forms, with or without modification, are permitted provided that the
following conditions are met:
1. Redistributions of source code must retain the above copyright notice, this list of conditions and the following disclaimer.
2. Redistributions in binary form must reproduce the above copyright notice, this list of conditions and the following disclaimer
   in the documentation and/or other materials provided with the distribution.
3. Neither the name of the copyright holder nor the names of its contributors may be used to endorse or promote products
   derived from this software without specific prior written permission.

THIS SOFTWARE IS PROVIDED BY THE COPYRIGHT HOLDERS AND CONTRIBUTORS "AS IS" AND ANY EXPRESS OR IMPLIED WARRANTIES,
INCLUDING, BUT NOT LIMITED TO, THE IMPLIED WARRANTIES OF MERCHANTABILITY AND FITNESS FOR A PARTICULAR PURPOSE ARE DISCLAIMED.
IN NO EVENT SHALL THE COPYRIGHT HOLDER OR CONTRIBUTORS BE LIABLE FOR ANY DIRECT, INDIRECT, INCIDENTAL, SPECIAL, EXEMPLARY, OR
CONSEQUENTIAL DAMAGES (INCLUDING, BUT NOT LIMITED TO, PROCUREMENT OF SUBSTITUTE GOODS OR SERVICES; LOSS OF USE, DATA, OR
PROFITS; OR BUSINESS INTERRUPTION) HOWEVER CAUSED AND ON ANY THEORY OF LIABILITY, WHETHER IN CONTRACT, STRICT LIABILITY, OR TORT
 (INCLUDING NEGLIGENCE OR OTHERWISE) ARISING IN ANY WAY OUT OF THE USE OF THIS SOFTWARE, EVEN IF ADVISED OF THE POSSIBILITY OF SUCH DAMAGE.

--------------------------------------------------------------------------------
Change Log:
--------------------------------------------------------------------------------
02-August-2021  :               (James Korte) : Initial code for MR-BIAS v0.0
  23-June-2022  :               (James Korte) : GitHub Release   MR-BIAS v1.0
"""

import os
import yaml
from collections import OrderedDict
import numbers

from reportlab.lib.pagesizes import landscape
from reportlab.pdfgen import canvas

# Code to handle running each module as a test case (from within the module)
from pathlib import Path
import sys
file = Path(__file__).resolve()
parent, root = file.parent, file.parents[1]
if str(root) not in sys.path:
    sys.path.insert(1, str(root))
# import required mrbias modules
import mrbias.misc_utils as mu
from mrbias.misc_utils import LogLevels
import mrbias.scan_session as scan_session
import mrbias.curve_fitting as curve_fit
import mrbias.roi_detect as roi_detect
import mrbias.phantom_reference as phantom


def main():

    # specify the configuration file to control the analysis
    test_configuration_file = os.path.join(os.getcwd(), "..", "config", "example_config.yaml")
    # specific the dicom directories to analyse
    test_dicom_directory_a = os.path.join(os.getcwd(), "..", "data", "mrbias_testset_A")

    # create a MRBIAS analysis object
    mrb = MRBIAS(test_configuration_file, write_to_screen=True)
    # run the analysis (output will be created in the "output_directory" specified in the configuration file)
    mrb.analyse(test_dicom_directory_a)

    mu.log("------ FIN -------", LogLevels.LOG_INFO)


class MRBIAS(object):
    def __init__(self, config_filename, write_to_screen=True):
        mu.log("MR-BIAS::__init__(): parsing config file : %s" % config_filename, LogLevels.LOG_INFO)
        self.config_filename = config_filename
        self.conf = MRIBIASConfiguration(config_filename)
        self.write_to_screen = write_to_screen
        # setup (global) class configuration from file
        self.output_dir = self.conf.get_output_directory()
        self.overwrite_existing_output = self.conf.get_overwrite_existing_output()


    def analyse(self, dicom_directory):
        assert os.path.isdir(dicom_directory), "MR-BIAS::analyse(): invalid dicom_directory: %s" % dicom_directory
        mu.log("="*100, LogLevels.LOG_INFO)
        mu.log("MR-BIAS::analyse()", LogLevels.LOG_INFO)
        mu.log("="*100, LogLevels.LOG_INFO)

        # ===================================================================================================
        # Setup the output directory
        # ===================================================================================================
        mu.log("MR-BIAS::analyse():   scan DICOM directory for basic information", LogLevels.LOG_INFO)
        output_subdir_name = MRBIAS.get_directory_name_from_dcm_metadata(dicom_directory)
        mu.log("MR-BIAS::analyse():  setup the output base directory: %s" % self.output_dir,
               LogLevels.LOG_INFO)
        mu.log("MR-BIAS::analyse():                and sub-directory: %s" % output_subdir_name,
               LogLevels.LOG_INFO)
        out_dir = os.path.join(self.output_dir, output_subdir_name)
        dir_created = mu.safe_dir_create(self.output_dir, "MR-BIAS::analyse():")
        dir_created = mu.safe_dir_create(out_dir, "MR-BIAS::analyse():")
        # if it already exists, and overwrite is disabled then cancel the analysis
        if (not dir_created) and (not self.overwrite_existing_output):
            mu.log("MR-BIAS::analyse(): skipping analysis as output directory already exists: %s" % out_dir,
                   LogLevels.LOG_WARNING)
            return None
        # setup the log to file
        mu.initialise_logger(os.path.join(out_dir, "mri_bias.log"),
                             force_overwrite=True,
                             write_to_screen=self.write_to_screen)
        # setup the summary pdf
        pdf = mu.PDFSettings()
        c = canvas.Canvas(os.path.join(out_dir, "mri_bias.pdf"),
                          landscape(pdf.page_size))
        self.write_pdf_title_page(c)


        # ===================================================================================================
        # Scan and sort the DICOM directory
        # ===================================================================================================
        mu.log("-" * 100, LogLevels.LOG_INFO)
        mu.log("MR-BIAS::analyse() : Scan and sort the DICOM directory", LogLevels.LOG_INFO)
        mu.log("-" * 100, LogLevels.LOG_INFO)
        scan_protocol = self.conf.get_scan_protocol_for_sorting()
        ss = None
        if scan_protocol == "siemens_skyra_3p0T":
            ss = scan_session.ScanSessionSiemensSkyra(dicom_directory)
        elif scan_protocol == "philips_marlin_1p5T":
            ss = scan_session.ScanSessionPhilipsMarlin(dicom_directory)
<<<<<<< HEAD
        elif scan_protocol == "auckland_cam_3p0T":
            ss = scan_session.ScanSessionAucklandCAM(dicom_directory)
        elif scan_protocol == "siemens_skyra_erin_3p0T":
            ss = scan_session.ScanSessionSiemensSkyraErin(dicom_directory)
=======
        elif scan_protocol == "philips_ingenia_ambitionX":
            ss = scan_session.ScanSessionPhilipsIngeniaAmbitionX(dicom_directory)
>>>>>>> da492a00
        else:
            mu.log("MR-BIAS::analyse(): skipping analysis as unknown 'scan_protocol' defined for DICOM sorting",
                   LogLevels.LOG_WARNING)
        # if a valid scan protocol found load up relevant image sets
        geometric_images = []
        pd_images = []
        t1_vir_imagesets = []
        t1_vfa_imagesets = []
        t2_mse_imagesets = []
        if ss is not None:
            geometric_images = ss.get_geometric_images()
            #pd_images = ss.get_proton_density_images()
            t1_vir_imagesets = ss.get_t1_vir_image_sets()
            t1_vfa_imagesets = ss.get_t1_vfa_image_sets()
            t2_mse_imagesets = ss.get_t2_mse_image_sets()
            ss.write_pdf_summary_page(c)
        # log some basic details of the imagesets
        for t1_vir_imageset in t1_vir_imagesets:
            mu.log("Found T1(VIR): %s" % type(t1_vir_imageset), LogLevels.LOG_INFO)
            mu.log("\t\t%s" % str(t1_vir_imageset), LogLevels.LOG_INFO)
        for t1_vfa_imageset in t1_vfa_imagesets:
            mu.log("Found T1(VFA): %s" % type(t1_vfa_imageset), LogLevels.LOG_INFO)
            mu.log("\t\t%s" % str(t1_vfa_imageset), LogLevels.LOG_INFO)
        for t2_mse_imageset in t2_mse_imagesets:
            mu.log("Found T2(MSE): %s" % type(t2_mse_imageset), LogLevels.LOG_INFO)
            mu.log("\t\t%s" % str(t2_mse_imageset), LogLevels.LOG_INFO)

        geometric_images_linked = set()
        if ss is not None:
            # exclude any geometric images that are not reference in curve fit data
            mu.log("MR-BIAS::analyse(): Identify linked geometric images ...", LogLevels.LOG_INFO)
            for geometric_image in geometric_images:
                for fit_imagesets in [t1_vir_imagesets, t1_vfa_imagesets, t2_mse_imagesets]:
                    for imageset in fit_imagesets:
                        g = imageset.get_geometry_image()
                        if g.get_label() == geometric_image.get_label():
                            geometric_images_linked.add(geometric_image)
                            mu.log("\tfound geometric image (%s) linked with with imageset (%s)" %
                                   (geometric_image.get_label(), imageset.get_set_label()),
                                   LogLevels.LOG_INFO)
                            mu.log("\tfound geometric image (%s) linked with with imageset.geoimage (%s)" %
                                   (repr(geometric_image), repr(imageset.get_geometry_image())),
                                   LogLevels.LOG_INFO)


        # ===================================================================================================
        # Dectect the ROIs on each geometry image (only ones used in a fit)
        # ===================================================================================================
        mu.log("-" * 100, LogLevels.LOG_INFO)
        mu.log("MR-BIAS::analyse() : Detect the ROIs on each geometry image ...", LogLevels.LOG_INFO)
        mu.log("-" * 100, LogLevels.LOG_INFO)
        roi_template = self.conf.get_roi_template()
        roi_reg_method = self.conf.get_roi_registration_method()
        roi_is_partial_fov = self.conf.get_roi_registration_partial_fov()
        roi_template_dir = None
        if roi_template == "siemens_skyra_3p0T":
            roi_template_dir = os.path.join(mu.reference_template_directory(), "siemens_skyra_3p0T")
        elif roi_template == "systemlite_siemens_vida_3p0T":
            roi_template_dir = os.path.join(mu.reference_template_directory(), "systemlite_siemens_vida_3p0T")
        # ... add others
        if roi_template is None:
            mu.log("MR-BIAS::analyse(): skipping analysis as unknown 'roi_template' defined for ROI detection",
                   LogLevels.LOG_ERROR)
            return None
        elif not (len(geometric_images_linked) > 0):
            mu.log("MR-BIAS::analyse(): skipping analysis as no linked geometry imaged found for ROI detection",
                   LogLevels.LOG_ERROR)
            return None
        else:
            roi_detectors = OrderedDict()
            for geom_image in geometric_images_linked:
                # create a roi detector
                reg_method = None
                if roi_reg_method == "two_stage_msme-GS_correl-GD":
                    reg_method = roi_detect.RegistrationOptions.TWOSTAGE_MSMEGS_CORELGD
                elif roi_reg_method == "mattesMI-GD":
                    reg_method = roi_detect.RegistrationOptions.MMI_GRADIENTDESCENT
                assert reg_method is not None, "MR-BIAS::analyse(): invalid ROI registration method selected - please check your configuration file"
                roi_detector = roi_detect.ROIDetector(geom_image, roi_template_dir,
                                                      registration_method=reg_method,
                                                      partial_fov=roi_is_partial_fov)
                # detect the ROIs and store the masks on the target image
                roi_detector.detect()
                # add a summary page to the PDF
                roi_detector.write_pdf_summary_page(c)
                # store detector
                roi_detectors[geom_image.get_label()] = roi_detector


        # ===================================================================================================
        # Fit parametric models to the raw voxel data
        # ===================================================================================================
        mu.log("-" * 100, LogLevels.LOG_INFO)
        mu.log("MR-BIAS::analyse() : fit parametric models to the detected ROIs on each imageset ...", LogLevels.LOG_INFO)
        mu.log("-" * 100, LogLevels.LOG_INFO)
        # --------------------------------------------------------------------
        # get phantom/experiment details from the configuration file
        # --------------------------------------------------------------------
        phan_config = MRIBiasExperimentConfig(self.config_filename)
        # phantom details
        phantom_maker = phan_config.get_phantom_manufacturer()
        phantom_type = phan_config.get_phantom_type()
        phantom_sn = phan_config.get_phantom_serial_number()
        ph_model_num, ph_item_num = phantom_sn.split("-")
        if not ((phantom_maker == "caliber_mri") and (phantom_type =="system_phantom") and (ph_model_num == "130")):
            mu.log("MR-BIAS::analyse(): only supports phantom [caliber_mri:system_phantom(130)] (not [%s:%s()]) "
                   "skipping analysis... " % (phantom_maker, phan_config, ph_model_num), LogLevels.LOG_ERROR)
            return None
        #experiment details
        field_strength = phan_config.get_field_strength_tesla()
        temperature_celsius = phan_config.get_temperature_celsius()
        init_phan = phantom.ReferencePhantomCalibreSystemFitInit(field_strength=field_strength,  # Tesla
                                                                 temperature=temperature_celsius)  # Celsius
        # select the reference phantom based on phantom serial number
        ph_item_num = int(ph_item_num)
        ref_phan = None
        if ph_item_num < 42:
            ref_phan = phantom.ReferencePhantomCalibreSystem1(field_strength=field_strength,  # Tesla
                                                              temperature=temperature_celsius,
                                                              serial_number=phantom_sn)  # Celsius
        elif ph_item_num < 133:
            ref_phan = phantom.ReferencePhantomCalibreSystem2(field_strength=field_strength,  # Tesla
                                                              temperature=temperature_celsius,
                                                              serial_number=phantom_sn)  # Celsius
        else: # ph_item_num >= 133
            ref_phan = phantom.ReferencePhantomCalibreSystem2p5(field_strength=field_strength,  # Tesla
                                                                temperature=temperature_celsius,
                                                                serial_number=phantom_sn)  # Celsius
        # --------------------------------------------------------------------
        # get curve fitting details from the configuration file
        # --------------------------------------------------------------------
        cf_config = MRIBiasCurveFitConfig(self.config_filename)
        cf_normal = cf_config.get_normalisation()
        cf_averaging = cf_config.get_averaging()
        cf_exclude = cf_config.get_exclude()
        cf_percent_clipped_threshold = cf_config.get_percent_clipped_threshold()
        cf_write_vox_data = cf_config.get_save_voxel_data()
        preproc_dict = {}
        if cf_normal in curve_fit.NORM_SETTING_STR_ENUM_MAP.keys():
            preproc_dict['normalise'] = curve_fit.NORM_SETTING_STR_ENUM_MAP[cf_normal]
        if cf_averaging in curve_fit.AV_SETTING_STR_ENUM_MAP.keys():
            preproc_dict['average'] = curve_fit.AV_SETTING_STR_ENUM_MAP[cf_averaging]
        if cf_exclude in curve_fit.EXCL_SETTING_STR_ENUM_MAP.keys():
            preproc_dict['exclude'] = curve_fit.EXCL_SETTING_STR_ENUM_MAP[cf_exclude]
        assert isinstance(cf_percent_clipped_threshold, numbers.Number), "Please check config file 'percent_clipped_threshold' needs to be a number (detected type:%s)" % type(cf_percent_clipped_threshold)
        preproc_dict['percent_clipped_threshold'] = cf_percent_clipped_threshold
        # ----------------------------------------------------
        # T1 Variable Inversion Recovery
        for t1_vir_imageset in t1_vir_imagesets:
            t1_vir_imageset.update_ROI_mask()  # trigger a mask update
            # get model options from configuration file
            t1_vir_model_list = cf_config.get_t1_vir_models()
            inversion_exclusion_list = cf_config.get_t1_vir_exclusion_list()
            exclusion_label = cf_config.get_t1_vir_exclusion_label()
            for t1_vir_model_str in t1_vir_model_list:
                mdl = None
                if t1_vir_model_str == "2_param":
                    mdl = curve_fit.T1VIRCurveFitAbstract2Param(imageset=t1_vir_imageset,
                                                                reference_phantom=ref_phan,
                                                                initialisation_phantom=init_phan,
                                                                preprocessing_options=preproc_dict,
                                                                inversion_exclusion_list=inversion_exclusion_list,
                                                                exclusion_label=exclusion_label)
                elif t1_vir_model_str == "3_param":
                    mdl = curve_fit.T1VIRCurveFitAbstract3Param(imageset=t1_vir_imageset,
                                                                reference_phantom=ref_phan,
                                                                initialisation_phantom=init_phan,
                                                                preprocessing_options=preproc_dict,
                                                                inversion_exclusion_list=inversion_exclusion_list,
                                                                exclusion_label=exclusion_label)
                elif t1_vir_model_str == "4_param":
                    mdl = curve_fit.T1VIRCurveFitAbstract4Param(imageset=t1_vir_imageset,
                                                                reference_phantom=ref_phan,
                                                                initialisation_phantom=init_phan,
                                                                preprocessing_options=preproc_dict,
                                                                inversion_exclusion_list=inversion_exclusion_list,
                                                                exclusion_label=exclusion_label)
                if mdl is not None:
                    # add summary page to pdf
                    mdl.write_pdf_summary_pages(c)
                    # write the data output
                    d_dir = os.path.join(out_dir, mdl.get_imset_model_preproc_name())
                    if not os.path.isdir(d_dir):
                        os.mkdir(d_dir)
                    mdl.write_data(data_dir=d_dir,
                                   write_voxel_data=cf_write_vox_data)
        # ----------------------------------------------------
        # T1 Variable Flip Angle Recovery
        for t1_vfa_imageset in t1_vfa_imagesets:
            t1_vfa_imageset.update_ROI_mask()  # trigger a mask update
            # get model options from configuration file
            t1_vfa_model_list = cf_config.get_t1_vfa_models()
            angle_exclusion_list = cf_config.get_t1_vfa_exclusion_list()
            exclusion_label = cf_config.get_t1_vfa_exclusion_label()
            use_2D_roi = cf_config.get_t1_vfa_2D_roi_setting()
            centre_offset_2D = cf_config.get_t1_vfa_2D_slice_offset()
            if use_2D_roi:
                mu.log("MR-BIAS::analyse() : \tT1-VFA use a 2D ROI ...", LogLevels.LOG_INFO)
            for t1_vfa_model_str in t1_vfa_model_list:
                mdl = None
                if t1_vfa_model_str == "2_param":
                    mdl = curve_fit.T1VFACurveFitAbstract2Param(imageset=t1_vfa_imageset,
                                                                reference_phantom=ref_phan,
                                                                initialisation_phantom=init_phan,
                                                                preprocessing_options=preproc_dict,
                                                                angle_exclusion_list=angle_exclusion_list,
                                                                exclusion_label=exclusion_label,
                                                                use_2D_roi=use_2D_roi,
                                                                centre_offset_2D=centre_offset_2D)
                if mdl is not None:
                    # add summary page to pdf
                    mdl.write_pdf_summary_pages(c)
                    # write the data output
                    d_dir = os.path.join(out_dir, mdl.get_imset_model_preproc_name())
                    if not os.path.isdir(d_dir):
                        os.mkdir(d_dir)
                    mdl.write_data(data_dir=d_dir,
                                   write_voxel_data=cf_write_vox_data)
        # ----------------------------------------------------
        # T2 Multiple Spin-echo
        for t2_mse_imageset in t2_mse_imagesets:
            t2_mse_imageset.update_ROI_mask()  # trigger a mask update
            # get model options from configuration file
            t2_mse_model_list = cf_config.get_t2_mse_models()
            echo_exclusion_list = cf_config.get_t2_mse_exclusion_list()
            exclusion_label = cf_config.get_t2_mse_exclusion_label()
            for t2_mse_model_str in t2_mse_model_list:
                mdl = None
                if t2_mse_model_str == "3_param":
                    mdl = curve_fit.T2SECurveFitAbstract3Param(imageset=t2_mse_imageset,
                                                               reference_phantom=ref_phan,
                                                               initialisation_phantom=init_phan,
                                                               preprocessing_options=preproc_dict,
                                                               echo_exclusion_list=echo_exclusion_list,
                                                               exclusion_label=exclusion_label)
                if mdl is not None:
                    # add summary page to pdf
                    mdl.write_pdf_summary_pages(c)
                    # write the data output
                    d_dir = os.path.join(out_dir, mdl.get_imset_model_preproc_name())
                    if not os.path.isdir(d_dir):
                        os.mkdir(d_dir)
                    mdl.write_data(data_dir=d_dir,
                                   write_voxel_data=cf_write_vox_data)


        # close the summary pdf
        c.save()
        # close the logger
        mu.detatch_logger()


    def write_pdf_title_page(self, c):
        pdf = mu.PDFSettings()
        c.setFont(pdf.font_name, pdf.font_size)  # set to a fixed width font

        # Create a banner
        c.drawString(pdf.left_margin,
                     pdf.page_height - pdf.page_height/6. + pdf.line_width,
                     "="*130)
        logo_str_list = ["      ___           ___                                             ___           ___         ",
                         "     /__/\         /  /\                 _____        ___          /  /\         /  /\        ",
                         "    |  |::\       /  /::\               /  /::\      /  /\        /  /::\       /  /:/_       ",
                         "    |  |:|:\     /  /:/\:\             /  /:/\:\    /  /:/       /  /:/\:\     /  /:/ /\      ",
                         "  __|__|:|\:\   /  /:/~/:/            /  /:/~/::\  /__/::\      /  /:/~/::\   /  /:/ /::\     ",
                         " /__/::::| \:\ /__/:/ /:/___   ____  /__/:/ /:/\:| \__\/\:\__  /__/:/ /:/\:\ /__/:/ /:/\:\    ",
                         " \  \:\~~\__\/ \  \:\/:::::/  /___/\ \  \:\/:/~/:/    \  \:\/\ \  \:\/:/__\/ \  \:\/:/~/:/    ",
                         "  \  \:\        \  \::/~~~~   \___\/  \  \::/ /:/      \__\::/  \  \::/       \  \::/ /:/     ",
                         "   \  \:\        \  \:\                \  \:\/:/       /__/:/    \  \:\        \__\/ /:/      ",
                         "    \  \:\        \  \:\                \  \::/        \__\/      \  \:\         /__/:/       ",
                         "     \__\/         \__\/                 \__\/                     \__\/         \__\/        "]
        for logo_dx, logo_str in enumerate(logo_str_list):
            c.drawString(pdf.left_margin + pdf.page_width/8.,
                         pdf.page_height - pdf.page_height/6. - logo_dx*pdf.line_width,
                         logo_str)
        # c.drawString(pdf.left_margin,
        #              pdf.page_height - pdf.page_height/6. - (len(logo_str_list)+1)*pdf.line_width,
        #              "-"*130)

        line_start_pos = pdf.page_height - pdf.page_height/6. - (len(logo_str_list)+2)*pdf.line_width
        # write the version information
        c.drawString(pdf.left_margin + pdf.page_width/6.,
                     line_start_pos,
                     "                   MR-BIAS v%s (released on %s)" % (mu.MRBIAS_VERSION_NUMBER, mu.MRBIAS_VERSION_DATE))
        c.drawString(pdf.left_margin + pdf.page_width/6.,
                     line_start_pos - 1.5*pdf.line_width,
                     "               Source code: %s" % (mu.MRBIAS_URL))
        c.linkURL("%s" % mu.MRBIAS_URL,
                  (pdf.left_margin + pdf.page_width/6. + 15*pdf.line_width,
                   line_start_pos - 0.5*pdf.line_width,
                   pdf.left_margin + pdf.page_width/6. + 40*pdf.line_width,
                   line_start_pos - 2.0*pdf.line_width),
                   relative=0,
                   thickness=0)
        c.drawString(pdf.left_margin,
                     line_start_pos - 3*pdf.line_width,
                     "="*130)

        # write the citation/reference details
        line_start_pos = line_start_pos - 10.0*pdf.line_width
        c.drawString(pdf.left_margin + pdf.page_width / 8., line_start_pos - 2 * pdf.line_width,
                     "-" * 90)
        c.drawString(pdf.left_margin, line_start_pos - 3*pdf.line_width,
                     "                  Please cite the following publication:")
        c.drawString(pdf.left_margin + pdf.page_width/8., line_start_pos - 4*pdf.line_width,
                     "-"*90)
        cite_str_list = ["      TITLE: \"Magnetic resonance biomarker assessment software (MR-BIAS): an ",
                         "               automated open-source tool for the ISMRM/NIST system phantom\"",
                         "    AUTHORS: James C Korte, Zachary Chin, Madeline Carr, Lois Holloway, Rick Franich",
                         "    JOURNAL: Physics in Medicine & Biology",
                         "       YEAR: 2023",
                         "        DOI: https://doi.org/10.1088/1361-6560/acbcbb"]
        for cite_dx, cite_str in enumerate(cite_str_list):
            c.drawString(pdf.left_margin + pdf.page_width/8.,
                         line_start_pos - (5+cite_dx)*pdf.line_width,
                         cite_str)
        # link the DOI to the publication URL
        c.linkURL("%s" % mu.MRBIAS_DOI_URL,
                  (pdf.left_margin + pdf.page_width/8. + 5*pdf.line_width,
                   line_start_pos - (3+len(cite_str_list))*pdf.line_width,
                   pdf.left_margin + pdf.page_width/8. + 30*pdf.line_width,
                   line_start_pos - (3+len(cite_str_list))*pdf.line_width - 2.0*pdf.line_width),
                   relative=0,
                   thickness=0)
        c.drawString(pdf.left_margin + pdf.page_width/8., line_start_pos - (5+len(cite_str_list))*pdf.line_width,
                     "-"*90)

        c.showPage()  # new page


    @staticmethod
    def get_directory_name_from_dcm_metadata(dicom_directory):
        dcm_search = scan_session.DICOMSearch(dicom_directory, read_single_file=True)
        dcm_df = dcm_search.get_df()
        meta_data = OrderedDict()
        for attrib, missing_val in [("InstitutionName", "Inst"),
                                    ("Manufacturer", "Manufact"),
                                    ("ManufacturerModelName", "Model"),
                                    ("MagneticFieldStrength", 0.0),
                                    ("DeviceSerialNumber", 123456),
                                    ("SeriesDate", 17071986),
                                    ("SeriesTime", 162000)]:
            if attrib in dcm_df.columns:
                meta_data[attrib] = dcm_df[attrib].iloc[0]
            else:
                meta_data[attrib] = missing_val
        output_subdir_name = "%s_%s-%s-%sT-%s_%s-%s" % (meta_data["InstitutionName"],
                                                        meta_data["Manufacturer"],
                                                        meta_data["ManufacturerModelName"],
                                                        ("%0.1f" % meta_data["MagneticFieldStrength"]).
                                                        replace(".", "p"),
                                                        str(meta_data["DeviceSerialNumber"]),
                                                        str(meta_data["SeriesDate"]),
                                                        str(meta_data["SeriesTime"]))
        return output_subdir_name


class MRIBIASConfiguration(object):
    def __init__(self, config_filename):
        assert os.path.isfile(config_filename), "MR-BIASConfiguration::__init__(): couldn't locate config_file: %s" % config_filename
        mu.log("MR-BIASConfiguration::__init__(): parsing config file : %s" % config_filename, LogLevels.LOG_INFO)
        self.config = yaml.full_load(open(config_filename))

    def get_output_directory(self):
        glob_config = self.__get_global_config()
        if glob_config is not None:
            if "output_directory" in glob_config.keys():
                return glob_config["output_directory"]
        # not found, return a default value
        default_value = os.path.join(os.getcwd(), "output")
        mu.log("MR-BIASConfiguration::get_output_directory(): not found in configuration file, using default value : %s" % default_value, LogLevels.LOG_WARNING)
        return default_value

    def get_overwrite_existing_output(self):
        glob_config = self.__get_global_config()
        if glob_config is not None:
            if "overwrite_existing_output" in glob_config.keys():
                return glob_config["overwrite_existing_output"]
        # not found, return a default value
        default_value = False
        mu.log("MR-BIASConfiguration::get_overwrite_existing_output(): not found in configuration file, using default value : %s" % default_value, LogLevels.LOG_WARNING)
        return default_value

    def get_scan_protocol_for_sorting(self):
        sort_config = self.__get_dicom_sorting_config()
        if sort_config is not None:
            if "scan_protocol" in sort_config.keys():
                x = sort_config["scan_protocol"]
                # todo: check with options (from another YAML file?)
                return x
        # not found, return a default value
        default_value = None
        mu.log("MR-BIASConfiguration::get_scan_protocol_for_sorting(): not found in configuration file, using default value : %s" % default_value, LogLevels.LOG_WARNING)
        return default_value

    def get_roi_template(self):
        detect_config = self.__get_roi_detection_config()
        if detect_config is not None:
            if "template_name" in detect_config.keys():
                x = detect_config["template_name"]
                # todo: check with options (from another YAML file?)
                return x
        # not found, return a default value
        default_value = None
        mu.log("MR-BIASConfiguration::get_roi_template(): not found in configuration file, using default value : %s" % default_value, LogLevels.LOG_WARNING)
        return default_value

    def get_roi_registration_method(self):
        detect_config = self.__get_roi_detection_config()
        if detect_config is not None:
            if "registration_method" in detect_config.keys():
                x = detect_config["registration_method"]
                # todo: check with options (from another YAML file?)
                return x
        # not found, return a default value
        default_value = "two_stage_msme-GS_correl-GD"
        mu.log("MR-BIASConfiguration::get_roi_registration_method(): not found in configuration file, using default value : %s" % default_value, LogLevels.LOG_WARNING)
        return default_value

    def get_roi_registration_partial_fov(self):
        detect_config = self.__get_roi_detection_config()
        if detect_config is not None:
            if "partial_fov" in detect_config.keys():
                x = detect_config["partial_fov"]
                # todo: check with options (from another YAML file?)
                return x
        # not found, return a default value
        default_value = False
        mu.log("MR-BIASConfiguration::get_roi_registration_partial_fov(): not found in configuration file, using default value : %s" % default_value, LogLevels.LOG_WARNING)
        return default_value




    def __get_global_config(self):
        return MRIBIASConfiguration.__safe_get("global", self.config)
    def get_phantom_experiment_config(self):
        return MRIBIASConfiguration.__safe_get("phantom_experiment", self.config)
    def __get_dicom_sorting_config(self):
        return MRIBIASConfiguration.__safe_get("dicom_sorting", self.config)
    def __get_roi_detection_config(self):
        return MRIBIASConfiguration.__safe_get("roi_detection", self.config)
    def get_curve_fitting_config(self):
        return MRIBIASConfiguration.__safe_get("curve_fitting", self.config)

    @staticmethod
    def __safe_get(keyname, d):
        if keyname in d.keys():
            return d[keyname]
        return None

class MRIBiasExperimentConfig(MRIBIASConfiguration):
    def __init__(self, config_filename):
        super().__init__(config_filename)

    def get_phantom_manufacturer(self):
        phan_config = super().get_phantom_experiment_config()
        if phan_config is not None:
            if "phantom_manufacturer" in phan_config.keys():
                return phan_config["phantom_manufacturer"]
        # not found, return a default value
        default_value = "caliber_mri"
        mu.log("MR-BIASExperimentConfig::get_phantom_manufacturer(): not found in configuration file, "
               "using default value : %s" % default_value, LogLevels.LOG_WARNING)
        return default_value

    def get_phantom_type(self):
        phan_config = super().get_phantom_experiment_config()
        if phan_config is not None:
            if "phantom_type" in phan_config.keys():
                return phan_config["phantom_type"]
        # not found, return a default value
        default_value = "system_phantom"
        mu.log("MR-BIASExperimentConfig::get_phantom_type(): not found in configuration file, "
               "using default value : %s" % default_value, LogLevels.LOG_WARNING)
        return default_value

    def get_phantom_serial_number(self):
        phan_config = super().get_phantom_experiment_config()
        if phan_config is not None:
            if "phantom_serial_number" in phan_config.keys():
                return phan_config["phantom_serial_number"]
        # not found, return a default value
        default_value = "130-0093"
        mu.log("MR-BIASExperimentConfig::phantom_serial_number(): not found in configuration file, "
               "using default value : %s" % default_value, LogLevels.LOG_WARNING)
        return default_value

    def get_field_strength_tesla(self):
        phan_config = super().get_phantom_experiment_config()
        if phan_config is not None:
            if "field_strength_tesla" in phan_config.keys():
                return phan_config["field_strength_tesla"]
        # not found, return a default value
        default_value = 3.0
        mu.log("MR-BIASExperimentConfig::field_strength_tesla(): not found in configuration file, "
               "using default value : %0.2f" % default_value, LogLevels.LOG_WARNING)
        return default_value

    def get_temperature_celsius(self):
        phan_config = super().get_phantom_experiment_config()
        if phan_config is not None:
            if "temperature_celsius" in phan_config.keys():
                return phan_config["temperature_celsius"]
        # not found, return a default value
        default_value = 20.0
        mu.log("MR-BIASExperimentConfig::temperature_celsius(): not found in configuration file, "
               "using default value : %0.2f" % default_value, LogLevels.LOG_WARNING)
        return default_value


class MRIBiasCurveFitConfig(MRIBIASConfiguration):
    def __init__(self, config_filename):
        super().__init__(config_filename)

    def get_averaging(self):
        cf_config = super().get_curve_fitting_config()
        if cf_config is not None:
            if "averaging" in cf_config.keys():
                return cf_config["averaging"]
        # not found, return a default value
        default_value = None
        mu.log("MR-BIASCurveFitConfig::get_averaging(): not found in configuration file, "
               "using default value : %s" % default_value, LogLevels.LOG_WARNING)
        return default_value

    def get_normalisation(self):
        cf_config = super().get_curve_fitting_config()
        if cf_config is not None:
            if "normalisation" in cf_config.keys():
                return cf_config["normalisation"]
        # not found, return a default value
        default_value = "voxel_max"
        mu.log("MR-BIASCurveFitConfig::get_normalisation(): not found in configuration file, "
               "using default value : %s" % default_value, LogLevels.LOG_WARNING)
        return default_value

    def get_exclude(self):
        cf_config = super().get_curve_fitting_config()
        if cf_config is not None:
            if "exclude" in cf_config.keys():
                return cf_config["exclude"]
        # not found, return a default value
        default_value = "clipped"
        mu.log("MR-BIASCurveFitConfig::get_exclude(): not found in configuration file, "
               "using default value : %s" % default_value, LogLevels.LOG_WARNING)
        return default_value

    def get_percent_clipped_threshold(self):
        cf_config = super().get_curve_fitting_config()
        if cf_config is not None:
            if "percent_clipped_threshold" in cf_config.keys():
                return cf_config["percent_clipped_threshold"]
        # not found, return a default value
        default_value = 200 # no parital clipping
        mu.log("MR-BIASCurveFitConfig::get_percent_clipped_threshold(): not found in configuration file, "
               "using default value : %s" % default_value, LogLevels.LOG_WARNING)
        return default_value


    def get_t1_vir_models(self):
        cf_config = super().get_curve_fitting_config()
        if cf_config is not None:
            if "t1_vir_options" in cf_config.keys():
                t1_opts = cf_config["t1_vir_options"]
                if "fitting_models" in t1_opts.keys():
                    return t1_opts["fitting_models"]
        # not found, return a default value
        default_value = ["3_param"]
        mu.log("MR-BIASCurveFitConfig::get_t1_vir_models(): not found in configuration file, "
               "using default value : %s" % str(default_value), LogLevels.LOG_WARNING)
        return default_value

    def get_t1_vir_exclusion_list(self):
        cf_config = super().get_curve_fitting_config()
        if cf_config is not None:
            if "t1_vir_options" in cf_config.keys():
                t1_opts = cf_config["t1_vir_options"]
                if "inversion_exclusion_list" in t1_opts.keys():
                    return t1_opts["inversion_exclusion_list"]
        # not found, return a default value
        default_value = None
        mu.log("MR-BIASCurveFitConfig::get_t1_vir_exclusion_list(): not found in configuration file, "
               "using default value : %s" % str(default_value), LogLevels.LOG_WARNING)
        return default_value

    def get_t1_vir_exclusion_label(self):
        cf_config = super().get_curve_fitting_config()
        if cf_config is not None:
            if "t1_vir_options" in cf_config.keys():
                t1_opts = cf_config["t1_vir_options"]
                if "inversion_exclusion_label" in t1_opts.keys():
                    return t1_opts["inversion_exclusion_label"]
        # not found, return a default valuefcurve
        default_value = "user_IR_excld"
        mu.log("MR-BIASCurveFitConfig::get_t1_vir_exclusion_label(): not found in configuration file, "
               "using default value : %s" % str(default_value), LogLevels.LOG_WARNING)
        return default_value

    def get_t1_vfa_models(self):
        cf_config = super().get_curve_fitting_config()
        if cf_config is not None:
            if "t1_vfa_options" in cf_config.keys():
                t1_opts = cf_config["t1_vfa_options"]
                if "fitting_models" in t1_opts.keys():
                    return t1_opts["fitting_models"]
        # not found, return a default value
        default_value = ["2_param"]
        mu.log("MR-BIASCurveFitConfig::t1_vfa_options(): not found in configuration file, "
               "using default value : %s" % str(default_value), LogLevels.LOG_WARNING)
        return default_value

    def get_t1_vfa_exclusion_list(self):
        cf_config = super().get_curve_fitting_config()
        if cf_config is not None:
            if "t1_vfa_options" in cf_config.keys():
                t1_opts = cf_config["t1_vfa_options"]
                if "angle_exclusion_list" in t1_opts.keys():
                    return t1_opts["angle_exclusion_list"]
        # not found, return a default value
        default_value = None
        mu.log("MR-BIASCurveFitConfig::get_t1_vfa_exclusion_list(): not found in configuration file, "
               "using default value : %s" % str(default_value), LogLevels.LOG_WARNING)
        return default_value

    def get_t1_vfa_exclusion_label(self):
        cf_config = super().get_curve_fitting_config()
        if cf_config is not None:
            if "t1_vfa_options" in cf_config.keys():
                t1_opts = cf_config["t1_vfa_options"]
                if "angle_exclusion_label" in t1_opts.keys():
                    return t1_opts["angle_exclusion_label"]
        # not found, return a default value
        default_value = "user_angle_excld"
        mu.log("MR-BIASCurveFitConfig::get_t1_vfa_exclusion_label(): not found in configuration file, "
               "using default value : %s" % str(default_value), LogLevels.LOG_WARNING)
        return default_value

    def get_t1_vfa_2D_roi_setting(self):
        cf_config = super().get_curve_fitting_config()
        if cf_config is not None:
            if "t1_vfa_options" in cf_config.keys():
                t1_opts = cf_config["t1_vfa_options"]
                if "use_2D_roi" in t1_opts.keys():
                    return t1_opts["use_2D_roi"]
        # not found, return a default value
        default_value = False
        mu.log("MR-BIASCurveFitConfig::get_t1_vfa_2D_roi_setting(): not found in configuration file, "
               "using default value : %s" % str(default_value), LogLevels.LOG_WARNING)
        return default_value

    def get_t1_vfa_2D_slice_offset(self):
        cf_config = super().get_curve_fitting_config()
        if cf_config is not None:
            if "t1_vfa_options" in cf_config.keys():
                t1_opts = cf_config["t1_vfa_options"]
                if "slice_offset_2D" in t1_opts.keys():
                    return t1_opts["slice_offset_2D"]
        # not found, return a default value
        default_value = 0
        mu.log("MR-BIASCurveFitConfig::get_t1_vfa_2D_slice_offset(): not found in configuration file, "
               "using default value : %s" % str(default_value), LogLevels.LOG_WARNING)
        return default_value

    def get_t2_mse_models(self):
        cf_config = super().get_curve_fitting_config()
        if cf_config is not None:
            if "t2_mse_options" in cf_config.keys():
                t2_opts = cf_config["t2_mse_options"]
                if "fitting_models" in t2_opts.keys():
                    return t2_opts["fitting_models"]
        # not found, return a default value
        default_value = ["3_param"]
        mu.log("MR-BIASCurveFitConfig::t2_mse_options(): not found in configuration file, "
               "using default value : %s" % str(default_value), LogLevels.LOG_WARNING)
        return default_value


    def get_t2_mse_exclusion_list(self):
        cf_config = super().get_curve_fitting_config()
        if cf_config is not None:
            if "t2_mse_options" in cf_config.keys():
                t2_opts = cf_config["t2_mse_options"]
                if "echo_exclusion_list" in t2_opts.keys():
                    return t2_opts["echo_exclusion_list"]
        # not found, return a default value
        default_value = None
        mu.log("MR-BIASCurveFitConfig::get_t2_mse_exclusion_list(): not found in configuration file, "
               "using default value : %s" % str(default_value), LogLevels.LOG_WARNING)
        return default_value

    def get_t2_mse_exclusion_label(self):
        cf_config = super().get_curve_fitting_config()
        if cf_config is not None:
            if "t2_mse_options" in cf_config.keys():
                t2_opts = cf_config["t2_mse_options"]
                if "echo_exclusion_label" in t2_opts.keys():
                    return t2_opts["echo_exclusion_label"]
        # not found, return a default value
        default_value = "user_angle_excld"
        mu.log("MR-BIASCurveFitConfig::get_t2_mse_exclusion_label(): not found in configuration file, "
               "using default value : %s" % str(default_value), LogLevels.LOG_WARNING)
        return default_value



    def get_save_voxel_data(self):
        cf_config = super().get_curve_fitting_config()
        if cf_config is not None:
            if "save_voxel_data" in cf_config.keys():
                return cf_config["save_voxel_data"]
        # not found, return a default value
        default_value = False
        mu.log("MR-BIASCurveFitConfig::get_save_voxel_data(): not found in configuration file, "
               "using default value : %s" % default_value, LogLevels.LOG_WARNING)
        return default_value

    def get_save_parameter_maps(self):
        cf_config = super().get_curve_fitting_config()
        if cf_config is not None:
            if "save_parameter_maps" in cf_config.keys():
                return cf_config["save_parameter_maps"]
        # not found, return a default value
        default_value = False
        mu.log("MR-BIASCurveFitConfig::get_save_parameter_maps(): not found in configuration file, "
               "using default value : %s" % default_value, LogLevels.LOG_WARNING)
        return default_value


if __name__ == "__main__":
    main()<|MERGE_RESOLUTION|>--- conflicted
+++ resolved
@@ -119,15 +119,12 @@
             ss = scan_session.ScanSessionSiemensSkyra(dicom_directory)
         elif scan_protocol == "philips_marlin_1p5T":
             ss = scan_session.ScanSessionPhilipsMarlin(dicom_directory)
-<<<<<<< HEAD
         elif scan_protocol == "auckland_cam_3p0T":
             ss = scan_session.ScanSessionAucklandCAM(dicom_directory)
         elif scan_protocol == "siemens_skyra_erin_3p0T":
             ss = scan_session.ScanSessionSiemensSkyraErin(dicom_directory)
-=======
         elif scan_protocol == "philips_ingenia_ambitionX":
             ss = scan_session.ScanSessionPhilipsIngeniaAmbitionX(dicom_directory)
->>>>>>> da492a00
         else:
             mu.log("MR-BIAS::analyse(): skipping analysis as unknown 'scan_protocol' defined for DICOM sorting",
                    LogLevels.LOG_WARNING)
